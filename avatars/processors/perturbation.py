--- conflicted
+++ resolved
@@ -2,10 +2,7 @@
 
 import numpy as np
 import pandas as pd
-<<<<<<< HEAD
 from avatars.lib.split_columns_types import NUMERIC_DTYPES
-=======
->>>>>>> 568a20f3
 from toolz.dicttoolz import valfilter
 
 from avatars.processors.lib import NUMERIC_DTYPES
